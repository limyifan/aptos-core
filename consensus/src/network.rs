// Copyright (c) Aptos
// SPDX-License-Identifier: Apache-2.0

use crate::{
    counters,
    logging::LogEvent,
    monitor,
    network_interface::{ConsensusMsg, ConsensusNetworkEvents, ConsensusNetworkSender},
    quorum_store::types::Batch,
};
use anyhow::{anyhow, ensure};
use aptos_logger::prelude::*;
use aptos_types::{
    account_address::AccountAddress, epoch_change::EpochChangeProof,
    ledger_info::LedgerInfoWithSignatures, validator_verifier::ValidatorVerifier,
};
use bytes::Bytes;
use channel::{self, aptos_channel, message_queues::QueueStyle};
use consensus_types::{
    block_retrieval::{BlockRetrievalRequest, BlockRetrievalResponse, MAX_BLOCKS_PER_REQUEST},
    common::Author,
    experimental::{commit_decision::CommitDecision, commit_vote::CommitVote},
    proof_of_store::SignedDigest,
    proposal_msg::ProposalMsg,
    sync_info::SyncInfo,
    vote_msg::VoteMsg,
};
use fail::fail_point;
use futures::{channel::oneshot, stream::select, SinkExt, Stream, StreamExt};
use network::{
    protocols::{
        network::{ApplicationNetworkSender, Event},
        rpc::error::RpcError,
    },
    ProtocolId,
};
use std::{
    mem::{discriminant, Discriminant},
    time::Duration,
};

/// The block retrieval request is used internally for implementing RPC: the callback is executed
/// for carrying the response
#[derive(Debug)]
pub struct IncomingBlockRetrievalRequest {
    pub req: BlockRetrievalRequest,
    pub protocol: ProtocolId,
    pub response_sender: oneshot::Sender<Result<Bytes, RpcError>>,
}

/// Just a convenience struct to keep all the network proxy receiving queues in one place.
/// Will be returned by the NetworkTask upon startup.
pub struct NetworkReceivers {
    /// Provide a LIFO buffer for each (Author, MessageType) key
    pub consensus_messages: aptos_channel::Receiver<
        (AccountAddress, Discriminant<ConsensusMsg>),
        (AccountAddress, ConsensusMsg),
    >,
<<<<<<< HEAD
    pub quorum_store_messages: aptos_channel::Receiver<
        (AccountAddress, Discriminant<ConsensusMsg>),
        (AccountAddress, ConsensusMsg),
    >,
    pub block_retrieval: aptos_channel::Receiver<AccountAddress, IncomingBlockRetrievalRequest>,
=======
    pub block_retrieval:
        aptos_channel::Receiver<AccountAddress, (AccountAddress, IncomingBlockRetrievalRequest)>,
>>>>>>> 4025bae4
}

#[async_trait::async_trait]
pub trait QuorumStoreSender {
    async fn send_batch(&self, batch: Batch, recipients: Vec<Author>);

    async fn send_signed_digest(&self, signed_digest: SignedDigest, recipients: Vec<Author>);
}

/// Implements the actual networking support for all consensus messaging.
#[derive(Clone)]
pub struct NetworkSender {
    author: Author,
    network_sender: ConsensusNetworkSender,
    // Self sender and self receivers provide a shortcut for sending the messages to itself.
    // (self sending is not supported by the networking API).
    // Note that we do not support self rpc requests as it might cause infinite recursive calls.
    self_sender: channel::Sender<Event<ConsensusMsg>>,
    validators: ValidatorVerifier,
}

impl NetworkSender {
    pub fn new(
        author: Author,
        network_sender: ConsensusNetworkSender,
        self_sender: channel::Sender<Event<ConsensusMsg>>,
        validators: ValidatorVerifier,
    ) -> Self {
        NetworkSender {
            author,
            network_sender,
            self_sender,
            validators,
        }
    }

    /// Tries to retrieve num of blocks backwards starting from id from the given peer: the function
    /// returns a future that is fulfilled with BlockRetrievalResponse.
    pub async fn request_block(
        &mut self,
        retrieval_request: BlockRetrievalRequest,
        from: Author,
        timeout: Duration,
    ) -> anyhow::Result<BlockRetrievalResponse> {
        fail_point!("consensus::send::any", |_| {
            Err(anyhow::anyhow!("Injected error in request_block"))
        });
        fail_point!("consensus::send::block_retrieval", |_| {
            Err(anyhow::anyhow!("Injected error in request_block"))
        });

        ensure!(from != self.author, "Retrieve block from self");
        let msg = ConsensusMsg::BlockRetrievalRequest(Box::new(retrieval_request.clone()));
        counters::CONSENSUS_SENT_MSGS
            .with_label_values(&[msg.name()])
            .inc();
        let response_msg = monitor!(
            "block_retrieval",
            self.network_sender.send_rpc(from, msg, timeout).await
        )?;
        let response = match response_msg {
            ConsensusMsg::BlockRetrievalResponse(resp) => *resp,
            _ => return Err(anyhow!("Invalid response to request")),
        };
        response
            .verify(retrieval_request, &self.validators)
            .map_err(|e| {
                error!(
                    SecurityEvent::InvalidRetrievedBlock,
                    request_block_response = response,
                    error = ?e,
                );
                e
            })?;

        Ok(response)
    }

    pub async fn broadcast_without_self(&mut self, msg: ConsensusMsg) {
        // Get the list of validators excluding our own account address. Note the
        // ordering is not important in this case.
        let self_author = self.author;
        let other_validators = self
            .validators
            .get_ordered_account_addresses_iter()
            .filter(|author| *author != self_author);

        // Broadcast message over direct-send to all other validators.
        if let Err(err) = self.network_sender.send_to_many(other_validators, msg) {
            error!(error = ?err, "Error broadcasting message");
        }
    }

    /// Tries to send the given msg to all the participants.
    ///
    /// The future is fulfilled as soon as the message put into the mpsc channel to network
    /// internal(to provide back pressure), it does not indicate the message is delivered or sent
    /// out. It does not give indication about when the message is delivered to the recipients,
    /// as well as there is no indication about the network failures.
    async fn broadcast(&mut self, msg: ConsensusMsg) {
        fail_point!("consensus::send::any", |_| ());
        // Directly send the message to ourself without going through network.
        let self_msg = Event::Message(self.author, msg.clone());
        if let Err(err) = self.self_sender.send(self_msg).await {
            error!("Error broadcasting to self: {:?}", err);
        }

<<<<<<< HEAD
        self.broadcast_without_self(msg).await;
=======
        // Get the list of validators excluding our own account address. Note the
        // ordering is not important in this case.
        let self_author = self.author;
        let other_validators: Vec<_> = self
            .validators
            .get_ordered_account_addresses_iter()
            .filter(|author| author != &self_author)
            .collect();

        counters::CONSENSUS_SENT_MSGS
            .with_label_values(&[msg.name()])
            .inc_by(other_validators.len() as u64);
        // Broadcast message over direct-send to all other validators.
        if let Err(err) = self
            .network_sender
            .send_to_many(other_validators.into_iter(), msg)
        {
            error!(error = ?err, "Error broadcasting message");
        }
>>>>>>> 4025bae4
    }

    /// Tries to send msg to given recipients.
    async fn send(&self, msg: ConsensusMsg, recipients: Vec<Author>) {
        fail_point!("consensus::send::any", |_| ());
        let network_sender = self.network_sender.clone();
        let mut self_sender = self.self_sender.clone();
        for peer in recipients {
            if self.author == peer {
                let self_msg = Event::Message(self.author, msg.clone());
                if let Err(err) = self_sender.send(self_msg).await {
                    error!(error = ?err, "Error delivering a self msg");
                }
                continue;
            }
            counters::CONSENSUS_SENT_MSGS
                .with_label_values(&[msg.name()])
                .inc();
            if let Err(e) = network_sender.send_to(peer, msg.clone()) {
                error!(
                    remote_peer = peer,
                    error = ?e, "Failed to send a msg to peer",
                );
            }
        }
    }

    pub async fn broadcast_proposal(&mut self, proposal_msg: ProposalMsg) {
        fail_point!("consensus::send::broadcast_proposal", |_| ());
        let msg = ConsensusMsg::ProposalMsg(Box::new(proposal_msg));
        self.broadcast(msg).await
    }

    pub async fn broadcast_sync_info(&mut self, sync_info_msg: SyncInfo) {
        fail_point!("consensus::send::broadcast_sync_info", |_| ());
        let msg = ConsensusMsg::SyncInfo(Box::new(sync_info_msg));
        self.broadcast(msg).await
    }

    pub async fn broadcast_timeout_vote(&mut self, timeout_vote_msg: VoteMsg) {
        fail_point!("consensus::send::broadcast_timeout_vote", |_| ());
        let msg = ConsensusMsg::VoteMsg(Box::new(timeout_vote_msg));
        self.broadcast(msg).await
    }

    pub async fn broadcast_epoch_change(&mut self, epoch_change_proof: EpochChangeProof) {
        fail_point!("consensus::send::broadcast_epoch_change", |_| ());
        let msg = ConsensusMsg::EpochChangeProof(Box::new(epoch_change_proof));
        self.broadcast(msg).await
    }

    pub async fn broadcast_commit_vote(&mut self, commit_vote: CommitVote) {
        fail_point!("consensus::send::broadcast_commit_vote", |_| ());
        let msg = ConsensusMsg::CommitVoteMsg(Box::new(commit_vote));
        self.broadcast(msg).await
    }

    /// Sends the vote to the chosen recipients (typically that would be the recipients that
    /// we believe could serve as proposers in the next round). The recipients on the receiving
    /// end are going to be notified about a new vote in the vote queue.
    ///
    /// The future is fulfilled as soon as the message put into the mpsc channel to network
    /// internal(to provide back pressure), it does not indicate the message is delivered or sent
    /// out. It does not give indication about when the message is delivered to the recipients,
    /// as well as there is no indication about the network failures.
    pub async fn send_vote(&self, vote_msg: VoteMsg, recipients: Vec<Author>) {
        fail_point!("consensus::send::vote", |_| ());
        let msg = ConsensusMsg::VoteMsg(Box::new(vote_msg));
        self.send(msg, recipients).await
    }

    /// Sends the given sync info to the given author.
    /// The future is fulfilled as soon as the message is added to the internal network channel
    /// (does not indicate whether the message is delivered or sent out).
    pub async fn _send_sync_info(&self, sync_info: SyncInfo, recipient: Author) {
        fail_point!("consensus::send_sync_info", |_| ());
        let msg = ConsensusMsg::SyncInfo(Box::new(sync_info));
        self.send(msg, vec![recipient]).await
    }

    #[cfg(feature = "failpoints")]
    pub async fn send_proposal(&self, proposal_msg: ProposalMsg, recipients: Vec<Author>) {
        fail_point!("consensus::send::proposal", |_| ());
        let msg = ConsensusMsg::ProposalMsg(Box::new(proposal_msg));
        self.send(msg, recipients).await
    }

    pub async fn send_epoch_change(&mut self, proof: EpochChangeProof) {
        fail_point!("consensus::send::epoch_change", |_| ());
        let msg = ConsensusMsg::EpochChangeProof(Box::new(proof));
        self.send(msg, vec![self.author]).await
    }

    /// Sends the ledger info to self buffer manager
    pub async fn send_commit_proof(&self, ledger_info: LedgerInfoWithSignatures) {
        fail_point!("consensus::send::commit_proof", |_| ());

        // this requires re-verification of the ledger info we can probably optimize it later
        let msg = ConsensusMsg::CommitDecisionMsg(Box::new(CommitDecision::new(ledger_info)));
        self.send(msg, vec![self.author]).await
    }
}

#[async_trait::async_trait]
impl QuorumStoreSender for NetworkSender {
    async fn send_batch(&self, batch: Batch, recipients: Vec<Author>) {
        fail_point!("consensus::send_batch", |_| ());
        let msg = ConsensusMsg::BatchMsg(Box::new(batch));
        self.send(msg, recipients).await
    }

    async fn send_signed_digest(&self, signed_digest: SignedDigest, recipients: Vec<Author>) {
        fail_point!("consensus::send_signed_digest", |_| ());
        let msg = ConsensusMsg::SignedDigestMsg(Box::new(signed_digest));
        self.send(msg, recipients).await
    }
}

pub struct NetworkTask {
    consensus_messages_tx: aptos_channel::Sender<
        (AccountAddress, Discriminant<ConsensusMsg>),
        (AccountAddress, ConsensusMsg),
    >,
<<<<<<< HEAD
    quorum_store_messages_tx: aptos_channel::Sender<
        (AccountAddress, Discriminant<ConsensusMsg>),
        (AccountAddress, ConsensusMsg),
    >,
    block_retrieval_tx: aptos_channel::Sender<AccountAddress, IncomingBlockRetrievalRequest>,
=======
    block_retrieval_tx:
        aptos_channel::Sender<AccountAddress, (AccountAddress, IncomingBlockRetrievalRequest)>,
>>>>>>> 4025bae4
    all_events: Box<dyn Stream<Item = Event<ConsensusMsg>> + Send + Unpin>,
}

impl NetworkTask {
    /// Establishes the initial connections with the peers and returns the receivers.
    pub fn new(
        network_events: ConsensusNetworkEvents,
        self_receiver: channel::Receiver<Event<ConsensusMsg>>,
    ) -> (NetworkTask, NetworkReceivers) {
        let (consensus_messages_tx, consensus_messages) =
            aptos_channel::new(QueueStyle::LIFO, 1, Some(&counters::CONSENSUS_CHANNEL_MSGS));
        let (quorum_store_messages_tx, quorum_store_messages) = aptos_channel::new(
            QueueStyle::FIFO,
            100,
            Some(&counters::QUORUM_STORE_CHANNEL_MSGS),
        );
        let (block_retrieval_tx, block_retrieval) = aptos_channel::new(
            QueueStyle::LIFO,
            1,
            Some(&counters::BLOCK_RETRIEVAL_CHANNEL_MSGS),
        );
        let all_events = Box::new(select(network_events, self_receiver));
        (
            NetworkTask {
                consensus_messages_tx,
                quorum_store_messages_tx,
                block_retrieval_tx,
                all_events,
            },
            NetworkReceivers {
                consensus_messages,
                quorum_store_messages,
                block_retrieval,
            },
        )
    }

    pub async fn start(mut self) {
        while let Some(message) = self.all_events.next().await {
            match message {
<<<<<<< HEAD
                Event::Message(peer_id, msg) => match msg {
                    quorum_store_msg @ (ConsensusMsg::SignedDigestMsg(_)
                    | ConsensusMsg::FragmentMsg(_)
                    | ConsensusMsg::BatchMsg(_)
                    | ConsensusMsg::ProofOfStoreBroadcastMsg(_)) => {
                        if let Err(e) = self.quorum_store_messages_tx.push(
                            (peer_id, discriminant(&quorum_store_msg)),
                            (peer_id, quorum_store_msg),
                        ) {
                            warn!(
                                remote_peer = peer_id,
                                error = ?e, "Error pushing consensus quorum store msg",
                            );
                        }
=======
                Event::Message(peer_id, msg) => {
                    counters::CONSENSUS_RECEIVED_MSGS
                        .with_label_values(&[msg.name()])
                        .inc();
                    if let Err(e) = self
                        .consensus_messages_tx
                        .push((peer_id, discriminant(&msg)), (peer_id, msg))
                    {
                        warn!(
                            remote_peer = peer_id,
                            error = ?e, "Error pushing consensus msg",
                        );
>>>>>>> 4025bae4
                    }
                    consensus_msg => {
                        if let Err(e) = self.consensus_messages_tx.push(
                            (peer_id, discriminant(&consensus_msg)),
                            (peer_id, consensus_msg),
                        ) {
                            warn!(
                                remote_peer = peer_id,
                                error = ?e, "Error pushing consensus msg",
                            );
                        }
                    }
                },
                Event::RpcRequest(peer_id, msg, protocol, callback) => match msg {
                    ConsensusMsg::BlockRetrievalRequest(request) => {
                        counters::CONSENSUS_RECEIVED_MSGS
                            .with_label_values(&["BlockRetrievalRequest"])
                            .inc();
                        debug!(
                            remote_peer = peer_id,
                            event = LogEvent::ReceiveBlockRetrieval,
                            "{}",
                            request
                        );
                        if request.num_blocks() > MAX_BLOCKS_PER_REQUEST {
                            warn!(
                                remote_peer = peer_id,
                                "Ignore block retrieval with too many blocks: {}",
                                request.num_blocks()
                            );
                            continue;
                        }
                        let req_with_callback = IncomingBlockRetrievalRequest {
                            req: *request,
                            protocol,
                            response_sender: callback,
                        };
                        if let Err(e) = self
                            .block_retrieval_tx
                            .push(peer_id, (peer_id, req_with_callback))
                        {
                            warn!(error = ?e, "aptos channel closed");
                        }
                    }
                    _ => {
                        warn!(remote_peer = peer_id, "Unexpected msg: {:?}", msg);
                        continue;
                    }
                },
                _ => {
                    // Ignore `NewPeer` and `LostPeer` events
                }
            }
        }
    }
}<|MERGE_RESOLUTION|>--- conflicted
+++ resolved
@@ -56,16 +56,11 @@
         (AccountAddress, Discriminant<ConsensusMsg>),
         (AccountAddress, ConsensusMsg),
     >,
-<<<<<<< HEAD
     pub quorum_store_messages: aptos_channel::Receiver<
         (AccountAddress, Discriminant<ConsensusMsg>),
         (AccountAddress, ConsensusMsg),
     >,
-    pub block_retrieval: aptos_channel::Receiver<AccountAddress, IncomingBlockRetrievalRequest>,
-=======
-    pub block_retrieval:
-        aptos_channel::Receiver<AccountAddress, (AccountAddress, IncomingBlockRetrievalRequest)>,
->>>>>>> 4025bae4
+    pub block_retrieval: aptos_channel::Receiver<AccountAddress, (AccountAddress, IncomingBlockRetrievalRequest)>,
 }
 
 #[async_trait::async_trait]
@@ -173,9 +168,6 @@
             error!("Error broadcasting to self: {:?}", err);
         }
 
-<<<<<<< HEAD
-        self.broadcast_without_self(msg).await;
-=======
         // Get the list of validators excluding our own account address. Note the
         // ordering is not important in this case.
         let self_author = self.author;
@@ -195,7 +187,6 @@
         {
             error!(error = ?err, "Error broadcasting message");
         }
->>>>>>> 4025bae4
     }
 
     /// Tries to send msg to given recipients.
@@ -319,16 +310,11 @@
         (AccountAddress, Discriminant<ConsensusMsg>),
         (AccountAddress, ConsensusMsg),
     >,
-<<<<<<< HEAD
     quorum_store_messages_tx: aptos_channel::Sender<
         (AccountAddress, Discriminant<ConsensusMsg>),
         (AccountAddress, ConsensusMsg),
     >,
-    block_retrieval_tx: aptos_channel::Sender<AccountAddress, IncomingBlockRetrievalRequest>,
-=======
-    block_retrieval_tx:
-        aptos_channel::Sender<AccountAddress, (AccountAddress, IncomingBlockRetrievalRequest)>,
->>>>>>> 4025bae4
+    block_retrieval_tx: aptos_channel::Sender<AccountAddress, (AccountAddress, IncomingBlockRetrievalRequest)>,
     all_events: Box<dyn Stream<Item = Event<ConsensusMsg>> + Send + Unpin>,
 }
 
@@ -369,7 +355,6 @@
     pub async fn start(mut self) {
         while let Some(message) = self.all_events.next().await {
             match message {
-<<<<<<< HEAD
                 Event::Message(peer_id, msg) => match msg {
                     quorum_store_msg @ (ConsensusMsg::SignedDigestMsg(_)
                     | ConsensusMsg::FragmentMsg(_)
@@ -384,22 +369,11 @@
                                 error = ?e, "Error pushing consensus quorum store msg",
                             );
                         }
-=======
-                Event::Message(peer_id, msg) => {
-                    counters::CONSENSUS_RECEIVED_MSGS
+                    }
+                    consensus_msg => {
+                        counters::CONSENSUS_RECEIVED_MSGS
                         .with_label_values(&[msg.name()])
                         .inc();
-                    if let Err(e) = self
-                        .consensus_messages_tx
-                        .push((peer_id, discriminant(&msg)), (peer_id, msg))
-                    {
-                        warn!(
-                            remote_peer = peer_id,
-                            error = ?e, "Error pushing consensus msg",
-                        );
->>>>>>> 4025bae4
-                    }
-                    consensus_msg => {
                         if let Err(e) = self.consensus_messages_tx.push(
                             (peer_id, discriminant(&consensus_msg)),
                             (peer_id, consensus_msg),
